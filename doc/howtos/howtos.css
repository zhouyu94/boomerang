--- conflicted
+++ resolved
@@ -2,11 +2,7 @@
 a { color: #571; }
 a:hover, a:active { color: #350; }
 pre { line-height:1.4em; font-size: 1.1em; margin-right: 4%; padding: 1em 1em 1em 1.5em; background-color: #bba; border-left: solid 5px #9a5; }
-<<<<<<< HEAD
-h2, h2 a, h3, h3 a, h4, h4 a { color:#9a5; }
+h2, h2 a, h3, h3 a, h4, h4 a { color:#793; }
 h1 { padding-left: .8in; text-indent: -.8in; }
-=======
-h2, h2 a, h3, h3 a, h4, h4 a { color:#793; }
->>>>>>> b08e1633
 
 p#results { background-color: #ffa; border: solid 2px #d82; padding: 1em; position: absolute; }